# MTG Vector Database - Quick Start Guide

This guide will help you get the MTG vector database up and running with pgvector and Ollama.

## Architecture

```
┌─────────────────────────────────────────────────────────────┐
│                     MTG Vector Database                      │
├─────────────────────────────────────────────────────────────┤
│                                                               │
│  ┌──────────────┐  ┌──────────────┐  ┌──────────────┐      │
│  │    Cards     │  │    Rules     │  │   Glossary   │      │
│  ├──────────────┤  ├──────────────┤  ├──────────────┤      │
│  │ mtg_cards    │  │ mtg_rules    │  │mtg_glossary  │      │
│  │   (~30k)     │  │   (~2k)      │  │   (~700)     │      │
│  └──────┬───────┘  └──────┬───────┘  └──────┬───────┘      │
│         │                  │                  │              │
│  ┌──────▼───────┐  ┌──────▼───────┐  ┌──────▼───────┐      │
│  │   Embeddings │  │   Embeddings │  │   Embeddings │      │
│  │  (HNSW idx)  │  │  (HNSW idx)  │  │  (HNSW idx)  │      │
│  └──────────────┘  └──────────────┘  └──────────────┘      │
│                                                               │
└─────────────────────────────────────────────────────────────┘
                            ▲
                            │
                   ┌────────┴────────┐
                   │  Ollama (nomic) │
                   │  Embeddings API │
                   └─────────────────┘
```

## Prerequisites

1. **Docker & Docker Compose** installed
2. **Python 3.8+** installed
3. **NVIDIA GPU** (optional, for faster embeddings)

## Step-by-Step Setup

### 1. Start Docker Services

```bash
# Start PostgreSQL with pgvector and Ollama
docker-compose up -d

# Verify containers are running
docker ps
```

You should see:
- `mtg-pgvector` - PostgreSQL with pgvector extension
- `mtg-ollama` - Ollama for generating embeddings

### 2. Pull Ollama Embedding Model

```bash
<<<<<<< HEAD
# Pull the embeddinggemma:300m model (768-dimensional embeddings)
=======
# Pull the nomic-embed-text model (768-dimensional embeddings)
>>>>>>> e25eb3fc
docker exec -it mtg-ollama ollama pull embeddinggemma:300m
```

**Note:** The init.sql schema is configured for 768-dimensional vectors. You may need to adjust this based on your model:
- `embeddinggemma:300m` = 768 dimensions
<<<<<<< HEAD
- Update `vector(768)` to `vector(1025)` in [init.sql](db/init.sql) if needed
=======
- Update `vector(768)` to `vector(768)` in [init.sql](db/init.sql) if needed
>>>>>>> e25eb3fc

### 3. Install Python Dependencies

```bash
# Install required Python packages
pip install -r requirements.txt
```

### 4. Verify Database Schema

The database schema is automatically created on first startup via `docker-entrypoint-initdb.d/init.sql`.

To verify:
```bash
docker exec -it mtg-pgvector psql -U postgres -d mtg_vectors -c "\dt"
```

You should see 6 tables:
- `mtg_cards`, `mtg_card_embeddings`
- `mtg_rules`, `mtg_rule_embeddings`
- `mtg_glossary`, `mtg_glossary_embeddings`

### 5. Run Data Ingestion

**Option A: Ingest Everything (Recommended)**
```bash
cd db
python ingest_all.py
```

**Option B: Ingest Individually**
```bash
cd db

# Ingest glossary (~2-5 minutes)
python ingest_glossary.py

# Ingest rules (~5-10 minutes)
python ingest_rules.py

# Ingest cards (~30-60 minutes)
python ingest_cards.py
```

⏱️ **Expected time:** 45-75 minutes total for full ingestion

### 6. Test the Database

```bash
cd db
python query_example.py
```

This will:
- Show database statistics
- Run example similarity searches on cards, rules, and glossary
- Demonstrate the vector search capabilities

## Usage Examples

### Python API

```python
from db.db_utils import DatabaseConnection, OllamaEmbedder, format_vector_for_postgres

# Generate embedding for a query
embedder = OllamaEmbedder()
query_embedding = embedder.generate_embedding("flying creature with deathtouch")

# Search for similar cards
with DatabaseConnection() as db:
    results = db.execute(
        "SELECT * FROM search_similar_cards(%s, 0.7, 10)",
        (format_vector_for_postgres(query_embedding),)
    ).fetchall()

    for card_name, card_data, similarity in results:
        print(f"{card_name}: {similarity:.3f}")
```

### Direct SQL

```sql
-- Find cards by name
SELECT card_name, card_type, colors
FROM mtg_cards
WHERE card_name ILIKE '%dragon%'
LIMIT 10;

-- Find rules by section
SELECT rule_number, text
FROM mtg_rules
WHERE section_name = 'Combat'
ORDER BY rule_number;

-- Search glossary
SELECT term, definition
FROM mtg_glossary
WHERE term ILIKE '%flash%';
```

## Configuration

### Database Connection
Edit connection parameters in the ingestion scripts:
```python
db_config = {
    "host": "localhost",
    "port": 5432,
    "database": "mtg_vectors",
    "user": "postgres",
    "password": "postgres"
}
```

### Ollama Configuration
```python
ollama_config = {
    "base_url": "http://localhost:11434",
    "model": "embeddinggemma:300m"
}
```

## Troubleshooting

### PostgreSQL Won't Start
```bash
# Check logs
docker logs mtg-pgvector

# Restart container
docker-compose restart postgres
```

### Ollama Won't Start
```bash
# Check logs
docker logs mtg-ollama

# Test Ollama API
curl http://localhost:11434/api/tags
```

### Embedding Generation Fails
```bash
# Pull the model again
docker exec -it mtg-ollama ollama pull embeddinggemma:300m

# Check if model is available
docker exec -it mtg-ollama ollama list
```

### Schema Already Exists Error
If you need to recreate the schema:
```bash
# Drop and recreate database
docker exec -it mtg-pgvector psql -U postgres -c "DROP DATABASE mtg_vectors;"
docker exec -it mtg-pgvector psql -U postgres -c "CREATE DATABASE mtg_vectors;"
docker exec -it mtg-pgvector psql -U postgres -d mtg_vectors -f /docker-entrypoint-initdb.d/init.sql
```

## Performance Tips

1. **Use GPU for Ollama** - Uncomment the GPU section in `docker-compose.yaml`
2. **Adjust batch sizes** - Increase batch sizes in ingestion scripts if you have more RAM
3. **HNSW index tuning** - Adjust `m` and `ef_construction` in `init.sql` for your use case

## Next Steps

- Build a RAG (Retrieval-Augmented Generation) system using the embeddings
- Create a web interface for searching cards and rules
- Experiment with different embedding models
- Fine-tune similarity thresholds for your specific queries

## Directory Structure

```
mtg-vector-db/
├── db/
│   ├── init.sql                 # Database schema
│   ├── db_utils.py              # Shared utilities
│   ├── glossary_parser.py       # Glossary text parser
│   ├── ingest_all.py            # Master ingestion script
│   ├── ingest_cards.py          # Card ingestion
│   ├── ingest_rules.py          # Rules ingestion
│   ├── ingest_glossary.py       # Glossary ingestion
│   ├── query_example.py         # Example queries
│   └── README.md                # Detailed documentation
├── cardsCleaning/
│   ├── ModernAtomic_cleaned.json
│   └── cleanCardJson.py
├── rulesCleaning/
│   ├── rules_individual.json
│   ├── MagicRulesGlossary.txt
│   └── parse_rules_both_versions.py
├── docker-compose.yaml
├── requirements.txt
└── QUICKSTART.md               # This file
```

## Resources

- [pgvector Documentation](https://github.com/pgvector/pgvector)
- [Ollama Documentation](https://ollama.ai/)
- [MTGJSON Documentation](https://mtgjson.com/)<|MERGE_RESOLUTION|>--- conflicted
+++ resolved
@@ -55,21 +55,13 @@
 ### 2. Pull Ollama Embedding Model
 
 ```bash
-<<<<<<< HEAD
 # Pull the embeddinggemma:300m model (768-dimensional embeddings)
-=======
-# Pull the nomic-embed-text model (768-dimensional embeddings)
->>>>>>> e25eb3fc
 docker exec -it mtg-ollama ollama pull embeddinggemma:300m
 ```
 
 **Note:** The init.sql schema is configured for 768-dimensional vectors. You may need to adjust this based on your model:
 - `embeddinggemma:300m` = 768 dimensions
-<<<<<<< HEAD
-- Update `vector(768)` to `vector(1025)` in [init.sql](db/init.sql) if needed
-=======
-- Update `vector(768)` to `vector(768)` in [init.sql](db/init.sql) if needed
->>>>>>> e25eb3fc
+- Update `vector(768)` to `vector(1024)` in [init.sql](db/init.sql) if needed
 
 ### 3. Install Python Dependencies
 
